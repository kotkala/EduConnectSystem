'use client'

<<<<<<< HEAD
import { useState, useEffect, useCallback } from 'react'
import { useRouter } from 'next/navigation'
import { Card, CardContent, CardDescription, CardHeader, CardTitle } from '@/components/ui/card'
=======
import { useState, useEffect, useCallback, useMemo } from 'react'
import { useCoordinatedLoading, usePageTransition } from '@/components/ui/global-loading-provider'
>>>>>>> dd8a76a5
import { Button } from '@/components/ui/button'
import { Badge } from '@/components/ui/badge'
import { Table, TableBody, TableCell, TableHead, TableHeader, TableRow } from '@/components/ui/table'
import { Download, Users, FileText, Eye, Award } from 'lucide-react'
import { toast } from 'sonner'
import { LoadingSpinner } from '@/components/ui/loading-spinner'
import { EmptyState } from '@/components/ui/empty-state'
import { getChildrenGradeReportsAction } from '@/lib/actions/parent-grade-actions'
import { createIndividualGradeTemplate, downloadExcelFile, type IndividualGradeExportData } from '@/lib/utils/individual-excel-utils'



interface GradeSubmission {
  id: string
  submission_name: string
  student_id: string
  created_at: string
  student: {
    id: string
    full_name: string
    student_id: string
  }
  class: {
    name: string
    homeroom_teacher: { full_name: string }
  }
  academic_year: { name: string }
  semester: { name: string }
  grades: Array<{
    subject_id: string
    midterm_grade: number | null
    final_grade: number | null
    average_grade: number | null
    subject: {
      id: string
      code: string
      name_vietnamese: string
      category: string
    }
  }>
  ai_feedback?: {
    text: string
    created_at: string
    rating: number | null
  } | null
}

interface StudentRecord {
  id: string
  full_name: string
  student_id: string
  class_name: string
  total_grades: number
  submissions: GradeSubmission[]
  subjects: Array<{
    id: string
    name_vietnamese: string
    code: string
  }>
}

export default function ParentGradesClient() {
<<<<<<< HEAD
  const router = useRouter()
  const [loading, setLoading] = useState(true)
  const [submissions, setSubmissions] = useState<GradeSubmission[]>([])
  const [students, setStudents] = useState<StudentRecord[]>([])
=======
  // 🚀 MIGRATION: Replace scattered loading with coordinated system
  const { startPageTransition, stopLoading } = usePageTransition()
  const coordinatedLoading = useCoordinatedLoading()
  
  const [submissions, setSubmissions] = useState<GradeSubmission[]>([])
  const [selectedSubmission, setSelectedSubmission] = useState<GradeSubmission | null>(null)
  const [gradeStats, setGradeStats] = useState<GradeStats | null>(null)
  
  // 📊 Keep minimal loading state for specific sections only
  const [sectionLoading, setSectionLoading] = useState({
    details: false, // For non-blocking detail loading
    stats: false    // For secondary stats loading
  })
  const [viewDialogOpen, setViewDialogOpen] = useState(false)
  const [viewingSubmission, setViewingSubmission] = useState<GradeSubmission | null>(null)
>>>>>>> dd8a76a5

  // Load grade reports
  const loadGradeReports = useCallback(async () => {
<<<<<<< HEAD
=======
    // 🎯 UX IMPROVEMENT: Use global loading with meaningful message
    startPageTransition("Đang tải bảng điểm của con...")
>>>>>>> dd8a76a5
    try {
      setLoading(true)
      const result = await getChildrenGradeReportsAction()
      if (result.success) {
        const submissionsData = result.data as GradeSubmission[]
        setSubmissions(submissionsData)

        // Transform submissions into student records similar to teacher interface
        const studentMap = new Map<string, StudentRecord>()

        submissionsData.forEach((submission) => {
          const studentUUID = submission.student.id
          if (!studentMap.has(studentUUID)) {
            studentMap.set(studentUUID, {
              id: studentUUID,
              full_name: submission.student.full_name,
              student_id: submission.student.student_id,
              class_name: submission.class.name,
              total_grades: 0,
              submissions: [],
              subjects: []
            })
          }

          const student = studentMap.get(studentUUID)!
          student.submissions.push(submission)
          student.total_grades += submission.grades.length

          // Add unique subjects
          const addUniqueSubjects = (grades: typeof submission.grades, subjects: typeof student.subjects) => {
            grades.forEach((grade) => {
              const subjectExists = subjects.some(s => s.code === grade.subject.code)
              if (!subjectExists) {
                subjects.push({
                  id: grade.subject.id,
                  name_vietnamese: grade.subject.name_vietnamese,
                  code: grade.subject.code
                })
              }
            })
          }
          addUniqueSubjects(submission.grades, student.subjects)
        })

        setStudents(Array.from(studentMap.values()))
      } else {
        toast.error(result.error || "Không thể tải bảng điểm")
        setStudents([])
      }
    } catch {
      toast.error("Có lỗi xảy ra khi tải bảng điểm")
      setStudents([])
    } finally {
<<<<<<< HEAD
      setLoading(false)
=======
      stopLoading()
>>>>>>> dd8a76a5
    }
  }, [startPageTransition, stopLoading])

  useEffect(() => {
    loadGradeReports()
  }, [loadGradeReports])

<<<<<<< HEAD
  // Handle download Excel
  const handleDownloadExcel = useCallback(async (submission: GradeSubmission) => {
=======
  // Memoize grouped submissions to prevent unnecessary re-renders
  const groupedSubmissions = useMemo(() => {
    const groups = new Map<string, { student: { id: string, full_name: string, student_id: string }, submissions: GradeSubmission[] }>()

    submissions.forEach(submission => {
      const studentKey = submission.student.id
      if (!groups.has(studentKey)) {
        groups.set(studentKey, {
          student: submission.student,
          submissions: []
        })
      }
      groups.get(studentKey)!.submissions.push(submission)
    })

    return Array.from(groups.values())
  }, [submissions])

  const loadSubmissionDetails = useCallback(async (submission: GradeSubmission) => {
    setSectionLoading(prev => ({ ...prev, details: true, stats: true }))
    try {
      // Load detailed submission
      const detailResult = await getStudentGradeDetailAction(submission.id)
      if (detailResult.success && detailResult.data) {
        setSelectedSubmission(detailResult.data as GradeSubmission)
      }

      // Load statistics
      const statsResult = await getStudentGradeStatsAction(submission.id)
      if (statsResult.success && statsResult.data) {
        setGradeStats(statsResult.data as GradeStats)
      }
    } catch {
      toast.error("Có lỗi xảy ra khi tải chi tiết bảng điểm")
    } finally {
      setSectionLoading(prev => ({ ...prev, details: false, stats: false }))
    }
  }, [])

  const handleViewSubmission = useCallback((submission: GradeSubmission) => {
    setViewingSubmission(submission)
    setViewDialogOpen(true)
  }, [])

  const handleCloseDetails = useCallback(() => {
    setSelectedSubmission(null)
    setGradeStats(null)
  }, [])

  const handleDownloadExcel = useCallback(async (submission: GradeSubmission) => {
    startPageTransition("Đang tải dữ liệu...")
>>>>>>> dd8a76a5
    try {
      // Prepare data for Excel export
      const subjects = submission.grades.map(grade => ({
        id: grade.subject.id,
        code: grade.subject.code,
        name_vietnamese: grade.subject.name_vietnamese,
        name_english: grade.subject.name_vietnamese, // Use Vietnamese as fallback
        category: grade.subject.category
      }))

      const exportData: IndividualGradeExportData = {
        student: {
          id: submission.student.id,
          full_name: submission.student.full_name,
          student_id: submission.student.student_id,
          email: '' // Not needed for parent view
        },
        subjects,
        className: submission.class.name,
        academicYear: submission.academic_year.name,
        semester: submission.semester.name
      }

      const excelBuffer = await createIndividualGradeTemplate(exportData)
      const filename = `BangDiem_${submission.student.student_id}_${submission.student.full_name}_${submission.semester.name}.xlsx`

      downloadExcelFile(excelBuffer, filename)
      toast.success(`Đã tải bảng điểm của ${submission.student.full_name}`)
    } catch {
      toast.error("Có lỗi xảy ra khi tải file Excel")
<<<<<<< HEAD
=======
    } finally {
      stopLoading()
>>>>>>> dd8a76a5
    }
  }, [])

  // Handle view submission
  const handleViewSubmission = useCallback((submission: GradeSubmission) => {
    router.push(`/dashboard/parent/grades/${submission.id}`)
  }, [router])

  return (
    <div className="space-y-6">
      {/* Header */}
      <div className="flex items-center justify-between">
        <div>
          <h1 className="text-2xl font-bold">Bảng điểm con em</h1>
          <p className="text-gray-600">Xem bảng điểm các con được gửi từ giáo viên chủ nhiệm</p>
        </div>
      </div>

      {/* Statistics */}
      <div className="grid grid-cols-1 md:grid-cols-3 gap-4">
        <Card>
          <CardContent className="p-6">
            <div className="flex items-center space-x-2">
              <Users className="h-5 w-5 text-blue-600" />
              <div>
                <p className="text-sm font-medium text-muted-foreground">Học sinh</p>
                <p className="text-2xl font-bold">{students.length}</p>
              </div>
            </div>
<<<<<<< HEAD
          </CardContent>
        </Card>

        <Card>
          <CardContent className="p-6">
            <div className="flex items-center space-x-2">
              <FileText className="h-5 w-5 text-green-600" />
              <div>
                <p className="text-sm font-medium text-muted-foreground">Bảng điểm</p>
                <p className="text-2xl font-bold">{submissions.length}</p>
              </div>
=======
          </div>

          {/* Main Content */}
          <div className="bg-white/80 backdrop-blur-sm rounded-2xl border border-white/20 shadow-lg shadow-blue-500/5 p-6 sm:p-8">
            {(() => {
              if (coordinatedLoading.isLoading && submissions.length === 0) {
                return (
                  <div className="flex flex-col items-center justify-center py-16">
                    <div className="w-12 h-12 border-4 border-emerald-200 border-t-emerald-600 rounded-full animate-spin mb-4"></div>
                    <p className="text-gray-600 font-medium">Đang tải bảng điểm...</p>
                  </div>
                )
              }

              if (groupedSubmissions.length === 0) {
                return (
                  <div className="flex flex-col items-center justify-center py-16">
                    <div className="w-16 h-16 bg-gray-100 rounded-full flex items-center justify-center mb-4">
                      <Award className="w-8 h-8 text-gray-400" />
                    </div>
                    <h3 className="text-lg font-semibold text-gray-700 mb-2">Chưa có bảng điểm</h3>
                    <p className="text-gray-500 text-center">Chưa có bảng điểm nào được gửi từ giáo viên.</p>
                  </div>
                )
              }

            return (
            <div className="space-y-6">
              {groupedSubmissions.map(({ student, submissions: studentSubmissions }) => (
                <StudentGroup
                  key={student.id}
                  student={student}
                  submissions={studentSubmissions}
                  selectedSubmissionId={selectedSubmission?.id || null}
                  loading={coordinatedLoading.isLoading}
                  onSelectSubmission={loadSubmissionDetails}
                  onDownloadSubmission={handleDownloadExcel}
                  onViewSubmission={handleViewSubmission}
                />
              ))}
>>>>>>> dd8a76a5
            </div>
          </CardContent>
        </Card>

        <Card>
          <CardContent className="p-6">
            <div className="flex items-center space-x-2">
              <Award className="h-5 w-5 text-purple-600" />
              <div>
                <p className="text-sm font-medium text-muted-foreground">Tổng điểm</p>
                <p className="text-2xl font-bold">
                  {students.reduce((sum, student) => sum + student.total_grades, 0)}
                </p>
              </div>
            </div>
<<<<<<< HEAD
          </CardContent>
        </Card>
      </div>

      {/* Students List */}
      <Card>
        <CardHeader>
          <CardTitle>Danh sách học sinh</CardTitle>
          <CardDescription>
            Hiển thị {students.length} học sinh
          </CardDescription>
        </CardHeader>
        <CardContent>
          {(() => {
            if (loading) {
              return (
                <div className="flex items-center justify-center py-8">
                  <LoadingSpinner size="lg" />
                  <span className="ml-2 text-muted-foreground">Đang tải danh sách học sinh...</span>
                </div>
              )
            }

            if (students.length === 0) {
              return (
                <EmptyState
                  icon={Users}
                  title="Không có bảng điểm"
                  description="Chưa có bảng điểm nào được gửi từ giáo viên chủ nhiệm"
                />
              )
            }

            return (
              <Table>
                <TableHeader>
                  <TableRow>
                    <TableHead>Học sinh</TableHead>
                    <TableHead>Lớp</TableHead>
                    <TableHead>Số bảng điểm</TableHead>
                    <TableHead>Môn học</TableHead>
                    <TableHead className="text-right">Thao tác</TableHead>
                  </TableRow>
                </TableHeader>
                <TableBody>
                  {students.map((student) => (
                    <TableRow key={student.id}>
                      <TableCell>
=======
              {sectionLoading.details ? (
                <div className="text-center py-8">Đang tải chi tiết...</div>
              ) : (
                <div className="space-y-3">
                  {selectedSubmission.grades.map((grade) => (
                    <div
                      key={grade.subject_id}
                      className="flex items-center justify-between p-3 border rounded-lg"
                    >
                      <div>
                        <h4 className="font-medium">{grade.subject.name_vietnamese}</h4>
                        <p className="text-sm text-gray-500">Mã môn: {grade.subject.code}</p>
                      </div>
                      <div className="flex items-center gap-4 text-right">
>>>>>>> dd8a76a5
                        <div>
                          <div className="font-medium">{student.full_name}</div>
                          <div className="text-sm text-gray-500">Mã HS: {student.student_id}</div>
                        </div>
                      </TableCell>
                      <TableCell>
                        <Badge variant="outline">{student.class_name}</Badge>
                      </TableCell>
                      <TableCell>
                        <Badge variant="secondary">{student.submissions.length} bảng điểm</Badge>
                      </TableCell>
                      <TableCell>
                        <div className="flex flex-wrap gap-1">
                          {student.subjects.slice(0, 3).map(subject => (
                            <Badge key={subject.id} variant="outline" className="text-xs">
                              {subject.code}
                            </Badge>
                          ))}
                          {student.subjects.length > 3 && (
                            <Badge variant="outline" className="text-xs">
                              +{student.subjects.length - 3}
                            </Badge>
                          )}
                        </div>
                      </TableCell>
                      <TableCell className="text-right">
                        <div className="flex items-center gap-2 justify-end">
                          {student.submissions.map((submission) => (
                            <div key={submission.id} className="flex items-center gap-2">
                              <Button
                                onClick={() => handleViewSubmission(submission)}
                                variant="outline"
                                size="sm"
                                className="flex items-center gap-2"
                              >
                                <Eye className="h-4 w-4" />
                                {submission.semester.name}
                              </Button>
                              <Button
                                onClick={() => handleDownloadExcel(submission)}
                                variant="outline"
                                size="sm"
                                className="flex items-center gap-2"
                              >
                                <Download className="h-4 w-4" />
                                Excel
                              </Button>
                            </div>
                          ))}
                        </div>
                      </TableCell>
                    </TableRow>
                  ))}
                </TableBody>
              </Table>
            )
          })()}
        </CardContent>
      </Card>
    </div>
  )
}

<|MERGE_RESOLUTION|>--- conflicted
+++ resolved
@@ -1,13 +1,6 @@
 'use client'
 
-<<<<<<< HEAD
-import { useState, useEffect, useCallback } from 'react'
-import { useRouter } from 'next/navigation'
-import { Card, CardContent, CardDescription, CardHeader, CardTitle } from '@/components/ui/card'
-=======
 import { useState, useEffect, useCallback, useMemo } from 'react'
-import { useCoordinatedLoading, usePageTransition } from '@/components/ui/global-loading-provider'
->>>>>>> dd8a76a5
 import { Button } from '@/components/ui/button'
 import { Badge } from '@/components/ui/badge'
 import { Table, TableBody, TableCell, TableHead, TableHeader, TableRow } from '@/components/ui/table'
@@ -70,36 +63,20 @@
 }
 
 export default function ParentGradesClient() {
-<<<<<<< HEAD
-  const router = useRouter()
-  const [loading, setLoading] = useState(true)
-  const [submissions, setSubmissions] = useState<GradeSubmission[]>([])
-  const [students, setStudents] = useState<StudentRecord[]>([])
-=======
-  // 🚀 MIGRATION: Replace scattered loading with coordinated system
-  const { startPageTransition, stopLoading } = usePageTransition()
-  const coordinatedLoading = useCoordinatedLoading()
-  
+  const [loading, setLoading] = useState(false)
   const [submissions, setSubmissions] = useState<GradeSubmission[]>([])
   const [selectedSubmission, setSelectedSubmission] = useState<GradeSubmission | null>(null)
   const [gradeStats, setGradeStats] = useState<GradeStats | null>(null)
-  
-  // 📊 Keep minimal loading state for specific sections only
-  const [sectionLoading, setSectionLoading] = useState({
-    details: false, // For non-blocking detail loading
-    stats: false    // For secondary stats loading
+  const [loadingStates, setLoadingStates] = useState({
+    submissions: false,
+    details: false,
+    stats: false
   })
   const [viewDialogOpen, setViewDialogOpen] = useState(false)
   const [viewingSubmission, setViewingSubmission] = useState<GradeSubmission | null>(null)
->>>>>>> dd8a76a5
-
-  // Load grade reports
+
   const loadGradeReports = useCallback(async () => {
-<<<<<<< HEAD
-=======
-    // 🎯 UX IMPROVEMENT: Use global loading with meaningful message
-    startPageTransition("Đang tải bảng điểm của con...")
->>>>>>> dd8a76a5
+    setLoadingStates(prev => ({ ...prev, submissions: true }))
     try {
       setLoading(true)
       const result = await getChildrenGradeReportsAction()
@@ -153,11 +130,7 @@
       toast.error("Có lỗi xảy ra khi tải bảng điểm")
       setStudents([])
     } finally {
-<<<<<<< HEAD
-      setLoading(false)
-=======
-      stopLoading()
->>>>>>> dd8a76a5
+      setLoadingStates(prev => ({ ...prev, submissions: false }))
     }
   }, [startPageTransition, stopLoading])
 
@@ -165,10 +138,6 @@
     loadGradeReports()
   }, [loadGradeReports])
 
-<<<<<<< HEAD
-  // Handle download Excel
-  const handleDownloadExcel = useCallback(async (submission: GradeSubmission) => {
-=======
   // Memoize grouped submissions to prevent unnecessary re-renders
   const groupedSubmissions = useMemo(() => {
     const groups = new Map<string, { student: { id: string, full_name: string, student_id: string }, submissions: GradeSubmission[] }>()
@@ -188,7 +157,7 @@
   }, [submissions])
 
   const loadSubmissionDetails = useCallback(async (submission: GradeSubmission) => {
-    setSectionLoading(prev => ({ ...prev, details: true, stats: true }))
+    setLoadingStates(prev => ({ ...prev, details: true, stats: true }))
     try {
       // Load detailed submission
       const detailResult = await getStudentGradeDetailAction(submission.id)
@@ -204,7 +173,7 @@
     } catch {
       toast.error("Có lỗi xảy ra khi tải chi tiết bảng điểm")
     } finally {
-      setSectionLoading(prev => ({ ...prev, details: false, stats: false }))
+      setLoadingStates(prev => ({ ...prev, details: false, stats: false }))
     }
   }, [])
 
@@ -219,8 +188,7 @@
   }, [])
 
   const handleDownloadExcel = useCallback(async (submission: GradeSubmission) => {
-    startPageTransition("Đang tải dữ liệu...")
->>>>>>> dd8a76a5
+    setLoading(true)
     try {
       // Prepare data for Excel export
       const subjects = submission.grades.map(grade => ({
@@ -251,11 +219,8 @@
       toast.success(`Đã tải bảng điểm của ${submission.student.full_name}`)
     } catch {
       toast.error("Có lỗi xảy ra khi tải file Excel")
-<<<<<<< HEAD
-=======
     } finally {
-      stopLoading()
->>>>>>> dd8a76a5
+      setLoading(false)
     }
   }, [])
 
@@ -285,7 +250,6 @@
                 <p className="text-2xl font-bold">{students.length}</p>
               </div>
             </div>
-<<<<<<< HEAD
           </CardContent>
         </Card>
 
@@ -297,48 +261,6 @@
                 <p className="text-sm font-medium text-muted-foreground">Bảng điểm</p>
                 <p className="text-2xl font-bold">{submissions.length}</p>
               </div>
-=======
-          </div>
-
-          {/* Main Content */}
-          <div className="bg-white/80 backdrop-blur-sm rounded-2xl border border-white/20 shadow-lg shadow-blue-500/5 p-6 sm:p-8">
-            {(() => {
-              if (coordinatedLoading.isLoading && submissions.length === 0) {
-                return (
-                  <div className="flex flex-col items-center justify-center py-16">
-                    <div className="w-12 h-12 border-4 border-emerald-200 border-t-emerald-600 rounded-full animate-spin mb-4"></div>
-                    <p className="text-gray-600 font-medium">Đang tải bảng điểm...</p>
-                  </div>
-                )
-              }
-
-              if (groupedSubmissions.length === 0) {
-                return (
-                  <div className="flex flex-col items-center justify-center py-16">
-                    <div className="w-16 h-16 bg-gray-100 rounded-full flex items-center justify-center mb-4">
-                      <Award className="w-8 h-8 text-gray-400" />
-                    </div>
-                    <h3 className="text-lg font-semibold text-gray-700 mb-2">Chưa có bảng điểm</h3>
-                    <p className="text-gray-500 text-center">Chưa có bảng điểm nào được gửi từ giáo viên.</p>
-                  </div>
-                )
-              }
-
-            return (
-            <div className="space-y-6">
-              {groupedSubmissions.map(({ student, submissions: studentSubmissions }) => (
-                <StudentGroup
-                  key={student.id}
-                  student={student}
-                  submissions={studentSubmissions}
-                  selectedSubmissionId={selectedSubmission?.id || null}
-                  loading={coordinatedLoading.isLoading}
-                  onSelectSubmission={loadSubmissionDetails}
-                  onDownloadSubmission={handleDownloadExcel}
-                  onViewSubmission={handleViewSubmission}
-                />
-              ))}
->>>>>>> dd8a76a5
             </div>
           </CardContent>
         </Card>
@@ -354,29 +276,21 @@
                 </p>
               </div>
             </div>
-<<<<<<< HEAD
           </CardContent>
         </Card>
       </div>
 
-      {/* Students List */}
-      <Card>
-        <CardHeader>
-          <CardTitle>Danh sách học sinh</CardTitle>
-          <CardDescription>
-            Hiển thị {students.length} học sinh
-          </CardDescription>
-        </CardHeader>
-        <CardContent>
-          {(() => {
-            if (loading) {
-              return (
-                <div className="flex items-center justify-center py-8">
-                  <LoadingSpinner size="lg" />
-                  <span className="ml-2 text-muted-foreground">Đang tải danh sách học sinh...</span>
-                </div>
-              )
-            }
+          {/* Main Content */}
+          <div className="bg-white/80 backdrop-blur-sm rounded-2xl border border-white/20 shadow-lg shadow-blue-500/5 p-6 sm:p-8">
+            {(() => {
+              if (loadingStates.submissions) {
+                return (
+                  <div className="flex flex-col items-center justify-center py-16">
+                    <div className="w-12 h-12 border-4 border-emerald-200 border-t-emerald-600 rounded-full animate-spin mb-4"></div>
+                    <p className="text-gray-600 font-medium">Đang tải bảng điểm...</p>
+                  </div>
+                )
+              }
 
             if (students.length === 0) {
               return (
@@ -389,22 +303,118 @@
             }
 
             return (
-              <Table>
-                <TableHeader>
-                  <TableRow>
-                    <TableHead>Học sinh</TableHead>
-                    <TableHead>Lớp</TableHead>
-                    <TableHead>Số bảng điểm</TableHead>
-                    <TableHead>Môn học</TableHead>
-                    <TableHead className="text-right">Thao tác</TableHead>
-                  </TableRow>
-                </TableHeader>
-                <TableBody>
-                  {students.map((student) => (
-                    <TableRow key={student.id}>
-                      <TableCell>
-=======
-              {sectionLoading.details ? (
+            <div className="space-y-6">
+              {groupedSubmissions.map(({ student, submissions: studentSubmissions }) => (
+                <StudentGroup
+                  key={student.id}
+                  student={student}
+                  submissions={studentSubmissions}
+                  selectedSubmissionId={selectedSubmission?.id || null}
+                  loading={loading}
+                  onSelectSubmission={loadSubmissionDetails}
+                  onDownloadSubmission={handleDownloadExcel}
+                  onViewSubmission={handleViewSubmission}
+                />
+              ))}
+            </div>
+            )
+            })()}
+          </div>
+
+          {/* Selected Submission Details */}
+          {selectedSubmission && (
+            <>
+              {/* Modern Statistics Card */}
+              {gradeStats && (
+                <div className="bg-white/80 backdrop-blur-sm rounded-2xl border border-white/20 shadow-lg shadow-blue-500/5 p-6 sm:p-8">
+                  <div className="flex items-center justify-between mb-6">
+                    <div className="flex items-center gap-4">
+                      <div className="w-12 h-12 bg-gradient-to-br from-purple-500 to-pink-600 rounded-xl flex items-center justify-center">
+                        <BarChart3 className="w-6 h-6 text-white" />
+                      </div>
+                      <div>
+                        <h2 className="text-2xl font-bold text-gray-900">Thống Kê Điểm Số</h2>
+                        <p className="text-gray-600">
+                          {selectedSubmission.student.full_name} - {selectedSubmission.semester.name}
+                        </p>
+                      </div>
+                    </div>
+                    <Button
+                      onClick={handleCloseDetails}
+                      variant="ghost"
+                      size="sm"
+                      className="rounded-lg hover:bg-gray-100 flex items-center gap-2"
+                    >
+                      <X className="h-4 w-4" />
+                      Đóng
+                    </Button>
+                  </div>
+
+                  <div className="grid grid-cols-2 md:grid-cols-4 gap-4">
+                  <div className="text-center p-4 bg-blue-50 rounded-lg">
+                    <div className="text-2xl font-bold text-blue-600">
+                      {gradeStats.averageGrade?.toFixed(1) || 'N/A'}
+                    </div>
+                    <div className="text-sm text-gray-600">Điểm Trung Bình</div>
+                  </div>
+                  <div className="text-center p-4 bg-green-50 rounded-lg">
+                    <div className="text-2xl font-bold text-green-600 flex items-center justify-center gap-1">
+                      <TrendingUp className="h-5 w-5" />
+                      {gradeStats.highestGrade?.toFixed(1) || 'N/A'}
+                    </div>
+                    <div className="text-sm text-gray-600">Điểm Cao Nhất</div>
+                  </div>
+                  <div className="text-center p-4 bg-red-50 rounded-lg">
+                    <div className="text-2xl font-bold text-red-600 flex items-center justify-center gap-1">
+                      <TrendingDown className="h-5 w-5" />
+                      {gradeStats.lowestGrade?.toFixed(1) || 'N/A'}
+                    </div>
+                    <div className="text-sm text-gray-600">Điểm Thấp Nhất</div>
+                  </div>
+                  <div className="text-center p-4 bg-yellow-50 rounded-lg">
+                    <div className="text-2xl font-bold text-yellow-600 flex items-center justify-center gap-1">
+                      <Award className="h-5 w-5" />
+                      {gradeStats.excellentCount}
+                    </div>
+                    <div className="text-sm text-gray-600">Môn Xuất Sắc</div>
+                  </div>
+                </div>
+                
+                <div className="mt-4 grid grid-cols-4 gap-2 text-center">
+                  <div>
+                    <div className="text-lg font-semibold text-green-600">{gradeStats.excellentCount}</div>
+                    <div className="text-xs text-gray-500">Xuất sắc (≥8.5)</div>
+                  </div>
+                  <div>
+                    <div className="text-lg font-semibold text-blue-600">{gradeStats.goodCount}</div>
+                    <div className="text-xs text-gray-500">Khá (7.0-8.4)</div>
+                  </div>
+                  <div>
+                    <div className="text-lg font-semibold text-yellow-600">{gradeStats.averageCount}</div>
+                    <div className="text-xs text-gray-500">Trung bình (5.0-6.9)</div>
+                  </div>
+                  <div>
+                    <div className="text-lg font-semibold text-red-600">{gradeStats.belowAverageCount}</div>
+                    <div className="text-xs text-gray-500">Yếu (&lt;5.0)</div>
+                  </div>
+                  </div>
+                </div>
+          )}
+
+          {/* Modern Detailed Grades Card */}
+          <div className="bg-white/80 backdrop-blur-sm rounded-2xl border border-white/20 shadow-lg shadow-blue-500/5 p-6 sm:p-8">
+            <div className="flex items-center gap-4 mb-6">
+              <div className="w-12 h-12 bg-gradient-to-br from-indigo-500 to-blue-600 rounded-xl flex items-center justify-center">
+                <BookOpen className="w-6 h-6 text-white" />
+              </div>
+              <div>
+                <h2 className="text-2xl font-bold text-gray-900">Chi Tiết Điểm Số</h2>
+                <p className="text-gray-600">
+                  {selectedSubmission.student.full_name} - {selectedSubmission.class.name} - {selectedSubmission.semester.name}
+                </p>
+              </div>
+            </div>
+              {loadingStates.details ? (
                 <div className="text-center py-8">Đang tải chi tiết...</div>
               ) : (
                 <div className="space-y-3">
@@ -418,7 +428,6 @@
                         <p className="text-sm text-gray-500">Mã môn: {grade.subject.code}</p>
                       </div>
                       <div className="flex items-center gap-4 text-right">
->>>>>>> dd8a76a5
                         <div>
                           <div className="font-medium">{student.full_name}</div>
                           <div className="text-sm text-gray-500">Mã HS: {student.student_id}</div>
