--- conflicted
+++ resolved
@@ -8,17 +8,133 @@
 import { Table, TableBody, TableCell, TableHead, TableHeader, TableRow } from '@/components/ui/table'
 import { Send, Users, FileText, Eye } from 'lucide-react'
 import { toast } from 'sonner'
-<<<<<<< HEAD
-import Link from 'next/link'
-import { LoadingSpinner } from '@/components/ui/loading-spinner'
-import { EmptyState } from '@/components/ui/empty-state'
-=======
-// 🚀 MIGRATION: Add coordinated loading system
-import { usePageTransition, useCoordinatedLoading } from '@/hooks/use-coordinated-loading'
->>>>>>> dd8a76a5
-
-import { getHomeroomDetailedGradesAction } from '@/lib/actions/detailed-grade-actions'
-import { getGradeReportingPeriodsForTeachersAction } from '@/lib/actions/grade-management-actions'
+
+// Helper function to render summaries content
+function renderSummariesContent(
+  loadingStates: { summaries: boolean },
+  summaries: ClassGradeSummary[],
+  selectedSummary: ClassGradeSummary | null,
+  loadSummaryDetails: (summary: ClassGradeSummary) => void
+) {
+  if (loadingStates.summaries) {
+    return <div className="text-center py-8">Đang tải...</div>
+  }
+
+  if (summaries.length === 0) {
+    return (
+      <div className="text-center py-8">
+        <FileText className="h-12 w-12 mx-auto text-gray-400 mb-4" />
+        <h3 className="text-lg font-medium text-gray-900 mb-2">Chưa có bảng điểm</h3>
+        <p className="text-gray-500">Chưa có bảng điểm nào được gửi từ admin.</p>
+      </div>
+    )
+  }
+
+  return (
+    <div className="space-y-3">
+      {summaries.map((summary) => (
+        <button
+          key={summary.id}
+          type="button"
+          className={`w-full p-4 border rounded-lg text-left transition-colors ${
+            selectedSummary?.id === summary.id
+              ? 'border-blue-500 bg-blue-50'
+              : 'border-gray-200 hover:border-gray-300'
+          }`}
+          onClick={() => loadSummaryDetails(summary)}
+          onKeyDown={(e) => {
+            if (e.key === 'Enter' || e.key === ' ') {
+              e.preventDefault()
+              loadSummaryDetails(summary)
+            }
+          }}
+        >
+          <div className="flex justify-between items-start">
+            <div>
+              <h4 className="font-medium">{summary.summary_name}</h4>
+              <p className="text-sm text-gray-500">
+                Lớp: {summary.class.name} • Gửi bởi: {summary.sent_by_profile.full_name}
+              </p>
+              <p className="text-sm text-gray-500">
+                {new Date(summary.sent_at).toLocaleString('vi-VN')}
+              </p>
+            </div>
+            <div className="flex items-center gap-2">
+              <Badge variant="outline">
+                {summary.submitted_students}/{summary.total_students} HS
+              </Badge>
+              {selectedSummary?.id === summary.id && (
+                <Badge variant="default">Đang xem</Badge>
+              )}
+            </div>
+          </div>
+        </button>
+      ))}
+    </div>
+  )
+}
+
+// Helper function to render submissions content
+function renderSubmissionsContent(
+  loadingStates: { details: boolean },
+  submissions: StudentSubmission[],
+  viewStudentGrades: (submission: StudentSubmission) => void,
+  handleSendToParent: (submission: StudentSubmission) => void,
+  sendingToParent: boolean
+) {
+  if (loadingStates.details) {
+    return <div className="text-center py-8">Đang tải chi tiết...</div>
+  }
+
+  if (submissions.length === 0) {
+    return (
+      <div className="text-center py-8">
+        <p className="text-gray-500">Không có dữ liệu học sinh.</p>
+      </div>
+    )
+  }
+
+  return (
+    <div className="space-y-3">
+      {submissions.map((submission) => (
+        <div
+          key={submission.id}
+          className="flex items-center justify-between p-3 border rounded-lg"
+        >
+          <div>
+            <h4 className="font-medium">{submission.student.full_name}</h4>
+            <p className="text-sm text-gray-500">
+              Mã HS: {submission.student.student_id} • {submission.grades.length} môn học
+            </p>
+          </div>
+          <div className="flex items-center gap-2">
+            <Button
+              onClick={() => viewStudentGrades(submission)}
+              variant="outline"
+              size="sm"
+              className="flex items-center gap-2"
+            >
+              <Eye className="h-4 w-4" />
+              Xem
+            </Button>
+            <Button
+              onClick={() => handleSendToParent(submission)}
+              disabled={sendingToParent}
+              size="sm"
+              className="flex items-center gap-2"
+            >
+              <Send className="h-4 w-4" />
+              Gửi PH
+            </Button>
+          </div>
+        </div>
+      ))}
+    </div>
+  )
+}
+import { getClassGradeSummariesAction, getClassGradeDetailsAction, sendGradesToParentAction, getStudentParentsAction, sendAllGradesToParentsAction } from '@/lib/actions/teacher-grade-actions'
+import { createClassSummaryExcel, downloadExcelFile, type ClassSummaryData, type StudentGradeData, type SubjectGradeData } from '@/lib/utils/class-summary-excel-utils'
+import { saveAIFeedbackAction, getAIFeedbackAction, type SaveAIFeedbackRequest } from '@/lib/actions/ai-feedback-actions'
 
 interface GradeRecord {
   id: string
@@ -51,7 +167,6 @@
   }>
 }
 
-<<<<<<< HEAD
 interface GradeReportingPeriod {
   id: string
   name: string
@@ -61,25 +176,18 @@
   academic_year: { name: string }
   semester: { name: string }
 }
-=======
+
 export default function TeacherGradeReportsClient() {
-  // 🚀 MIGRATION: Replace loading state with coordinated system
-  const { startPageTransition, stopLoading } = usePageTransition()
-  const coordinatedLoading = useCoordinatedLoading()
-  
+  const [loading, setLoading] = useState(false)
   const [summaries, setSummaries] = useState<ClassGradeSummary[]>([])
   const [selectedSummary, setSelectedSummary] = useState<ClassGradeSummary | null>(null)
   const [submissions, setSubmissions] = useState<StudentSubmission[]>([])
-  
-  // 📊 Keep complex loading states for section-specific loading (non-blocking)
   const [loadingStates, setLoadingStates] = useState({
     summaries: false,
     details: false,
     sendingToParent: false,
     sendingToAllParents: false
   })
-  
-  // Keep action-specific loading states
   const [viewingStudent, setViewingStudent] = useState<StudentSubmission | null>(null)
   const [studentGradeData, setStudentGradeData] = useState<StudentGradeData | null>(null)
   const [aiFeedback, setAiFeedback] = useState<string>('')
@@ -88,19 +196,10 @@
 
   useEffect(() => {
     loadSummaries()
-    // eslint-disable-next-line react-hooks/exhaustive-deps
-  }, []) // Don't add loadSummaries to deps to avoid infinite loop
+  }, [])
 
   const loadSummaries = async () => {
-    // 🎯 UX IMPROVEMENT: Use global loading for initial load, section loading for refreshes
-    const isInitialLoad = summaries.length === 0
-    
-    if (isInitialLoad) {
-      startPageTransition("Đang tải danh sách bảng điểm...")
-    } else {
-      setLoadingStates(prev => ({ ...prev, summaries: true }))
-    }
-    
+    setLoadingStates(prev => ({ ...prev, summaries: true }))
     try {
       const result = await getClassGradeSummariesAction()
       if (result.success) {
@@ -111,37 +210,15 @@
     } catch {
       toast.error("Có lỗi xảy ra khi tải danh sách bảng điểm")
     } finally {
-      if (isInitialLoad) {
-        stopLoading()
-      } else {
-        setLoadingStates(prev => ({ ...prev, summaries: false }))
-      }
+      setLoadingStates(prev => ({ ...prev, summaries: false }))
     }
   }
->>>>>>> dd8a76a5
-
-export default function TeacherGradeReportsClient() {
-  const [loading, setLoading] = useState(true)
-  const [students, setStudents] = useState<StudentRecord[]>([])
-  const [periods, setPeriods] = useState<GradeReportingPeriod[]>([])
-  const [selectedPeriod, setSelectedPeriod] = useState<string>('')
-  const [sendingToAllParents, setSendingToAllParents] = useState(false)
-
-  // Load periods
-  const loadPeriods = useCallback(async () => {
+
+  const loadSummaryDetails = async (summary: ClassGradeSummary) => {
+    setLoadingStates(prev => ({ ...prev, details: true }))
     try {
-      const result = await getGradeReportingPeriodsForTeachersAction({ limit: 100 })
+      const result = await getClassGradeDetailsAction(summary.id)
       if (result.success && result.data) {
-<<<<<<< HEAD
-        const periodsData = result.data as unknown as GradeReportingPeriod[]
-        setPeriods(periodsData)
-        
-        // Auto-select the active period
-        const activePeriod = periodsData.find((period) => period.is_active === true)
-        if (activePeriod) {
-          setSelectedPeriod(activePeriod.id)
-        }
-=======
         setSelectedSummary(summary)
         setSubmissions(result.data.submissions as StudentSubmission[])
       } else {
@@ -157,8 +234,7 @@
   const handleDownloadClassExcel = async () => {
     if (!selectedSummary || submissions.length === 0) return
 
-    // 🎯 UX IMPROVEMENT: Use page transition for Excel download
-    startPageTransition("Đang tạo file Excel...")
+    setLoading(true)
     try {
       // Prepare data for Excel export
       const studentsData: StudentGradeData[] = submissions.map(submission => {
@@ -206,7 +282,7 @@
     } catch {
       toast.error("Có lỗi xảy ra khi tải file Excel")
     } finally {
-      stopLoading()
+      setLoading(false)
     }
   }
 
@@ -218,86 +294,6 @@
       if (!parentsResult.success || !parentsResult.data || parentsResult.data.length === 0) {
         toast.error("Không tìm thấy phụ huynh của học sinh này")
         return
-      }
-
-      const parentIds = (parentsResult.data as unknown as Array<{ id: string }>).map(p => p.id)
-      const result = await sendGradesToParentAction(submission.id, parentIds)
-      
-      if (result.success) {
-        toast.success(result.message)
-      } else {
-        toast.error(result.error || "Không thể gửi bảng điểm cho phụ huynh")
-      }
-    } catch {
-      toast.error("Có lỗi xảy ra khi gửi bảng điểm")
-    } finally {
-      setLoadingStates(prev => ({ ...prev, sendingToParent: false }))
-    }
-  }
-
-  const handleSendToAllParents = async () => {
-    if (!selectedSummary) return
-
-    setLoadingStates(prev => ({ ...prev, sendingToAllParents: true }))
-    try {
-      const result = await sendAllGradesToParentsAction(selectedSummary.id)
-      if (result.success) {
-        toast.success(result.message)
-      } else {
-        toast.error(result.error || "Không thể gửi bảng điểm cho tất cả phụ huynh")
-      }
-    } catch {
-      toast.error("Có lỗi xảy ra khi gửi bảng điểm")
-    } finally {
-      setLoadingStates(prev => ({ ...prev, sendingToAllParents: false }))
-    }
-  }
-
-  const viewStudentGrades = async (student: StudentSubmission) => {
-    setViewingStudent(student)
-    setAiFeedback('') // Reset feedback when viewing new student
-
-    try {
-      // Convert the grades array to StudentGradeData format
-      const gradeData: StudentGradeData = {
-        studentName: student.student.full_name,
-        studentId: student.student.student_id,
-        studentCode: student.student.student_id, // Use student_id as studentCode
-        subjects: student.grades.map(grade => ({
-          subjectName: grade.subject.name_vietnamese,
-          midtermGrade: grade.midterm_grade || undefined,
-          finalGrade: grade.final_grade || undefined,
-          averageGrade: grade.average_grade || undefined
-        }))
-      }
-      setStudentGradeData(gradeData)
-
-      // Load existing AI feedback if any
-      const existingFeedback = await getAIFeedbackAction(student.id, student.student.id)
-      if (existingFeedback.success && existingFeedback.data) {
-        setAiFeedback(existingFeedback.data.feedback_text)
->>>>>>> dd8a76a5
-      }
-    } catch (error) {
-      console.error('Error loading periods:', error)
-      toast.error('Không thể tải danh sách kỳ báo cáo')
-    }
-  }, [])
-
-  // Load students with grades
-  const loadStudents = useCallback(async () => {
-    if (!selectedPeriod) {
-      setStudents([])
-      setLoading(false)
-      return
-    }
-
-    try {
-      setLoading(true)
-      
-      const filters = {
-        page: 1,
-        limit: 1000
       }
 
       const result = await getHomeroomDetailedGradesAction(selectedPeriod, filters)
@@ -414,10 +410,18 @@
             <div className="flex items-center space-x-2">
               <Users className="h-5 w-5 text-blue-600" />
               <div>
-<<<<<<< HEAD
                 <p className="text-sm font-medium text-muted-foreground">Học sinh</p>
                 <p className="text-2xl font-bold">{students.length}</p>
-=======
+              </div>
+            </div>
+          </CardContent>
+        </Card>
+        
+        <Card>
+          <CardContent className="p-6">
+            <div className="flex items-center space-x-2">
+              <FileText className="h-5 w-5 text-green-600" />
+              <div>
                 <CardTitle className="flex items-center gap-2">
                   <Users className="h-5 w-5" />
                   Chi Tiết Bảng Điểm: {selectedSummary.class.name}
@@ -429,7 +433,7 @@
               <div className="flex gap-2">
                 <Button
                   onClick={handleDownloadClassExcel}
-                  disabled={coordinatedLoading.isLoading || submissions.length === 0}
+                  disabled={loading || submissions.length === 0}
                   variant="outline"
                   className="flex items-center gap-2"
                 >
@@ -444,19 +448,6 @@
                   <Mail className="h-4 w-4" />
                   Gửi Tất Cả PH
                 </Button>
->>>>>>> dd8a76a5
-              </div>
-            </div>
-          </CardContent>
-        </Card>
-        
-        <Card>
-          <CardContent className="p-6">
-            <div className="flex items-center space-x-2">
-              <FileText className="h-5 w-5 text-green-600" />
-              <div>
-                <p className="text-sm font-medium text-muted-foreground">Kỳ báo cáo</p>
-                <p className="text-2xl font-bold">{periods.length}</p>
               </div>
             </div>
           </CardContent>
