--- conflicted
+++ resolved
@@ -7,11 +7,7 @@
 } from '@/components/ui/sidebar'
 import { AppSidebar } from './app-sidebar'
 import { UserRole } from '@/lib/types'
-<<<<<<< HEAD
-import { type AdminType } from '@/lib/admin-utils'
 import { User, Settings, LogOut } from 'lucide-react'
-=======
->>>>>>> c86a8b89
 
 interface SidebarLayoutProps {
   children: React.ReactNode
@@ -20,12 +16,8 @@
 }
 
 export function SidebarLayout({ children, role, title }: SidebarLayoutProps) {
-<<<<<<< HEAD
   const { user, profile, signOut } = useAuth()
   const router = useRouter()
-
-  // Get admin type from profile for admin users
-  const adminType: AdminType = role === 'admin' && profile ? (profile.admin_type as AdminType) : null
 
   const handleSignOut = async () => {
     await signOut()
@@ -40,8 +32,6 @@
       .toUpperCase()
       .slice(0, 2)
   }
-=======
->>>>>>> c86a8b89
 
   return (
     <SidebarProvider>
