--- conflicted
+++ resolved
@@ -37,26 +37,6 @@
   }
 
   return (
-<<<<<<< HEAD
-    <Sidebar collapsible="icon">
-      <SidebarHeader className="p-4 border-b border-sidebar-border/30">
-        <div className="flex items-center gap-3 group-data-[collapsible=icon]:justify-center">
-          {/* Logo Icon - Modern Minimalist Design */}
-          <div className="flex h-10 w-10 items-center justify-center rounded-2xl bg-orange-50 border border-orange-100 shrink-0">
-            <Image
-              src="/Edu icon.svg"
-              alt="EduConnect Logo"
-              width={24}
-              height={24}
-              className="h-6 w-6 object-contain"
-            />
-          </div>
-
-          {/* Brand Text - Modern Typography */}
-          <div className="flex-1 min-w-0 group-data-[collapsible=icon]:hidden">
-            <div className="space-y-1">
-              <h1 className="text-lg font-bold text-sidebar-foreground tracking-tight">
-=======
     <>
       <aside
         className={cn(
@@ -97,7 +77,6 @@
                     : "translate-x-0 opacity-100"
                 )}
               >
->>>>>>> cd3e5a85
                 EduConnect
               </h1>
             </Link>
